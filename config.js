"use strict";

const secrets = require("./secrets");

const opts = {
  connection: {
    secure: true,
  },
  identity: {
    username: "titlechange_bot",
    password: secrets.ircPassword,
  },
  channels: [],
};

// Valid commands start with:
const commandPrefix = "!";

// Twitch API Client ID
const krakenClientId = secrets.krakenClientId;

// list of users with superuser privileges. Use with extreme caution, since
// these users have access to arbitrary code execution with !debug
let administrators = ["randers"];

// The bot will post a "I am running"-style message to this channel on startup.
const startupChannel = "randers";

// if a channel is offline-only protected, and a change occurs, the bot prints
// to this channel instead of the channel the change occurred in.
const onlinePrintChannel = "titlechange_bot";

// list of channel names where the bot is not limited to the global 1.2 second
// slowmode (channels it is broadcaster, moderator or VIP in)
const modChannels = ["titlechange_bot", "randers", "forsen", "vadikus007"];

// tip: use !userid <usernames...> command in the #pajlada chat to get user IDs
// add the "protection" object to enable pajbot banphrase checking protection
// pajbotLinkFilter filters out parts of the message that would match the link regex
// add lengthLimit and/or valueLengthLimit to set message length limits and length limits
// for the value printed into notify messages (value will be clipped otherwise)
// if unset, default values of globalLengthLimit and lengthLimit/4 will be used
// add offlineOnly = true to make the bot only print notifies while channel is offline (or changing live status)
// disabledCommands can be an array of (lowercase) command names to disable

// this character is injected into some channels where the broadcaster asked to not get pinged
// by notifies in his channel
const invisibleAntiPingCharacter = "\u{E0000}";

function obfuscateName(str) {
  return [...str].join(invisibleAntiPingCharacter);
}

const globalLengthLimit = 480;

let enabledChannels = {
  randers: {
    id: 40286300,
    formats: {
      title: "PagChomp NEW TITLE! PagChomp 👉 $VALUE$ 👉 ",
      game: "PagChomp NEW GAME! PagChomp 👉 $VALUE$ 👉 ",
      live: "ppHop randers is live ppHop 👉 ",
      offline: "xd randers has gone offline 👉 ",
    },
  },
  forsen: {
    id: 22484632,
    formats: {
      title: "PagChomp NEW TITLE! PagChomp 👉 $VALUE$ 👉 ",
      game: "PagChomp NEW GAME! PagChomp 👉 $VALUE$ 👉 ",
      live: "KKool GuitarTime FORSEN HAS GONE LIVE! KKool GuitarTime 👉 ",
      offline: "Okayeg TeaTime FORSEN HAS GONE OFFLINE! Okayeg TeaTime 👉 ",
    },
    protection: {
      endpoint: "https://forsen.tv/api/v1/banphrases/test",
      pajbotLinkFilter: true,
      offlineOnly: true,
    },
  },
  pajlada: {
    id: 11148817,
    formats: {
      title: "PagChomp NEW TITLE! PagChomp 👉 $VALUE$ 👉 ",
      game: "PagChomp NEW GAME! PagChomp 👉 $VALUE$ 👉 ",
      live: `PagChomp 👉 ${obfuscateName("pajlada")} has gone live pajaH 👉 `,
      offline: `${obfuscateName(
        "pajlada"
      )} has gone offline pajaWalk1 pajaWalk2 pajaWalk3 🚪 `,
    },
    protection: {
      endpoint: "https://pajlada.pajbot.com/api/v1/banphrases/test",
      disabledCommands: ["bot", "ping", "help", "game", "title"],
    },
  },
  supinic: {
    id: 31400525,
    formats: {
      title: "PagChomp NEW TITLE! PagChomp 👉 $VALUE$ 👉 ",
      game: "PagChomp NEW GAME! PagChomp 👉 $VALUE$ 👉 ",
      live: "ppBounce supinic has gone live ppBounce 👉 ",
      offline: "SadCat supinic has gone offline SadCat 👉 ",
    },
  },
  nymn: {
    id: 62300805,
    formats: {
      title: "peepoPog NEW TITLE! peepoPog 👉 $VALUE$ 👉 ",
      game: "peepoPog NEW GAME! peepoPog 👉 $VALUE$ 👉 ",
      live: "peepoPog NYMN HAS GONE LIVE! peepoPog 👉 ",
      offline:
        "FeelsBadMan TeaTime NYMN HAS GONE OFFLINE! FeelsBadMan TeaTime 👉 ",
    },
    protection: {
      endpoint: "https://nymn.pajbot.com/api/v1/banphrases/test",
    },
  },
  bajlada: {
    id: 159849156,
    formats: {
      title: "yeetDog NEW TITLE! yeetDog 👉 $VALUE$ 👉 ",
      game: "yeetDog NEW GAME! yeetDog 👉 $VALUE$ 👉 ",
      live: "yeetDog bajlada HAS GONE LIVE! yeetDog 👉 ",
      offline: "yeetDog bajlada HAS GONE OFFLINE! yeetDog 👉 ",
    },
  },
  fourtf: {
    id: 54633016,
    formats: {
      title: "PagChomp NEW TITLE! PagChomp FeelsPingedMan 👉 $VALUE$ 👉 ",
      game: "PagChomp NEW GAME! PagChomp FeelsPingedMan 👉 $VALUE$ 👉 ",
      live: "PagChomp FOURTF HAS GONE LIVE! PagChomp FeelsPingedMan 👉 ",
      offline: "FeelsBadMan FOURTF HAS GONE OFFLINE! FeelsBadMan 👉 ",
    },
  },
  splitcrumbs: {
    id: 53111939,
    formats: {
      title: "PoiWOW NEW TITLE! PoiWOW 👉 $VALUE$ 👉 ",
      game: "PoiWOW NEW GAME! PoiWOW 👉 $VALUE$ 👉 ",
      live: "PoiWOW SPLITCRUMBS HAS GONE LIVE! PoiWOW 👉 ",
      offline: "FeelsBadMan SPLITCRUMBS HAS GONE OFFLINE! FeelsBadMan 👉 ",
    },
  },
  vadikus007: {
    id: 72256775,
    formats: {
      title: "PagChomp NEW TITLE! PagChomp FeelsPingedMan 👉 $VALUE$ 👉 ",
      game: "PagChomp NEW GAME! PagChomp FeelsPingedMan 👉 $VALUE$ 👉 ",
      live: "PagChomp VADIKUS HAS GONE LIVE! PagChomp FeelsPingedMan 👉 ",
      offline: "FeelsBadMan VADIKUS HAS GONE OFFLINE! FeelsBadMan 👉 ",
    },
    protection: {
      endpoint: "https://vadikus007.botfactory.live/api/v1/banphrases/test",
      lengthLimit: 350,
      disabledCommands: ["quit", "debug"],
    },
  },
  apa420: {
    id: 43309508,
    formats: {
      title: "PagChomp NEW TITLE! PagChomp 👉 $VALUE$ 👉 ",
      game: "PagChomp NEW GAME! PagChomp 👉 $VALUE$ 👉 ",
      live: "PagChomp APA420 HAS GONE LIVE! PagChomp 👉 ",
      offline: "FeelsBadMan APA420 HAS GONE OFFLINE! FeelsBadMan 👉 ",
    },
  },
  haxk: {
    id: 91582847,
    formats: {
      title: "WeirdChamp NEW TITLE! WeirdChamp 👉 $VALUE$ 👉 ",
      game: "WeirdChamp NEW GAME! WeirdChamp 👉 $VALUE$ 👉 ",
      live: "WeirdChamp HAXK HAS GONE LIVE! WeirdChamp 👉 ",
      offline: "FeelsBadChamp HAXK HAS GONE OFFLINE! FeelsBadChamp 👉 ",
    },
  },
  akylus_: {
    id: 106921761,
    formats: {
      title: "WeirdChamp NEW TITLE! WeirdChamp 👉 $VALUE$ 👉 ",
      game: "WeirdChamp NEW GAME! WeirdChamp 👉 $VALUE$ 👉 ",
      live: "WeirdChamp AKYLUS HAS GONE LIVE! WeirdChamp 👉 ",
      offline: "WeirdChamp AKYLUS HAS GONE OFFLINE! WeirdChamp 👉 ",
    },
  },
  akkirasetsu: {
    id: 117423271,
    formats: {
      title: "RoWOW NEW TITLE! RoWOW 👉 $VALUE$ 👉 ",
      game: "RoWOW NEW GAME! RoWOW 👉 $VALUE$ 👉 ",
      live: "RoWOW 👉 AkkiRasetsu has gone live POI 👉 ",
      offline: "FeelsAkariMan AkkiRasetsu has gone offline FeelsAkariMan 👉 ",
    },
  },
  icdb: {
    id: 38949074,
    formats: {
      title: "himExcite NEW TITLE! himExcite 👉 $VALUE$ 👉 ",
      game: "himExcite NEW GAME! himExcite 👉 $VALUE$ 👉 ",
      live: "himExcite 👉 icdb has gone live himExcite 👉 ",
      offline: "worryCry icdb has gone offline worryCry 👉 ",
    },
  },
  samme1g: {
    id: 100139411,
    formats: {
      title: "PagChomp NEW TITLE! PagChomp 👉 $VALUE$ 👉 ",
      game: "PagChomp NEW GAME! PagChomp 👉 $VALUE$ 👉 ",
      live: "PagChomp 👉 samme1g has gone live PagChomp 👉 ",
      offline: "FeelsBadMan samme1g has gone offline FeelsBadMan 👉 ",
    },
  },
  seastv: {
    id: 95734841,
    formats: {
      title: "PagChomp NEW TITLE! PagChomp 👉 $VALUE$ 👉 ",
      game: "PagChomp NEW GAME! PagChomp 👉 $VALUE$ 👉 ",
      live: "PagChomp 👉 SeasTV has gone live PagChomp 👉 ",
      offline: "FeelsBadMan SeasTV has gone offline FeelsBadMan 👉 ",
    },
  },
  fabulouspotato69: {
    id: 79237040,
    formats: {
      title: "PagChomp NEW TITLE! PagChomp 👉 $VALUE$ 👉 ",
      game: "PagChomp NEW GAME! PagChomp 👉 $VALUE$ 👉 ",
      live: "PagChomp 👉 FabulousPotato69 has gone live PagChomp 👉 ",
      offline: "FeelsBadMan FabulousPotato69 has gone offline FeelsBadMan 👉 ",
    },
  },
  teyn: {
    id: 133114467,
    formats: {
      title: "PagChomp NEW TITLE! PagChomp 👉 $VALUE$ 👉 ",
      game: "PagChomp NEW GAME! PagChomp 👉 $VALUE$ 👉 ",
      live: "PagChomp 👉 Teyn has gone live PagChomp 👉 ",
      offline: "FeelsBadMan Teyn has gone offline FeelsBadMan 👉 ",
    },
    protection: {
      endpoint: "https://teyn.botfactory.live/api/v1/banphrases/test",
      lengthLimit: 350,
    },
  },
  coral: {
    id: 42197189,
    formats: {
      title: "PogChamp NEW TITLE! PogChamp 👉 $VALUE$ 👉 ",
      game: "PogChamp NEW GAME! PogChamp 👉 $VALUE$ 👉 ",
      live: "PogChamp 👉 coral has gone live PogChamp 👉 ",
      offline: "FeelsBadMan coral has gone offline FeelsBadMan 👉 ",
    },
  },
  thesigge989: {
    id: 89959359,
    formats: {
      title: "PagChomp NEW TITLE! PagChomp 👉 $VALUE$ 👉 ",
      game: "PagChomp NEW GAME! PagChomp 👉 $VALUE$ 👉 ",
      live: "PagChomp 👉 TheSigge989 has gone live PagChomp 👉 ",
      offline: "FeelsBadMan TheSigge989 has gone offline FeelsBadMan 👉 ",
    },
  },
  karabast: {
    id: 128194205,
    formats: {
      title: "PagChomp NEW TITLE! PagChomp 👉 $VALUE$ 👉 ",
      game: "PagChomp NEW GAME! PagChomp 👉 $VALUE$ 👉 ",
      live: "PagChomp 👉 Karabast has gone live PagChomp 👉 ",
      offline: "FeelsBadMan Karabast has gone offline FeelsBadMan 👉 ",
    },
  },
  leebaxd: {
    id: 143473217,
    formats: {
      title: "KokoPes NEW TITLE! KokoPes 👉 $VALUE$ 👉 ",
      game: "KokoPes NEW GAME! KokoPes 👉 $VALUE$ 👉 ",
      live: "KokoPes 👉 LeebaXD has gone live KokoPes 👉 ",
      offline: "monkeyLick LeebaXD has gone offline monkeyLick 👉 ",
    },
  },
  shadopi: {
    id: 159309353,
    formats: {
      title: "PagChomp NEW TITLE! PagChomp 👉 $VALUE$ 👉 ",
      game: "PagChomp NEW GAME! PagChomp 👉 $VALUE$ 👉 ",
      live: "PagChomp 👉 shadopi has gone live PagChomp 👉 ",
      offline: "FeelsBadMan shadopi has gone offline FeelsBadMan 👉 ",
    },
  },
  teodorv: {
    id: 60168804,
    formats: {
      title: "PagChomp NEW TITLE! PagChomp 👉 $VALUE$ 👉 ",
      game: "PagChomp NEW GAME! PagChomp 👉 $VALUE$ 👉 ",
      live: "PagChomp 👉 Teodorv has gone live PagChomp 👉 ",
      offline: "FeelsBadMan Teodorv has gone offline FeelsBadMan 👉 ",
    },
  },
  tolekk: {
    id: 37438411,
    formats: {
      title: "PagChomp NEW TITLE! PagChomp 👉 $VALUE$ 👉 ",
      game: "PagChomp NEW GAME! PagChomp 👉 $VALUE$ 👉 ",
      live: "PagChomp 👉 tolekk has gone live PagChomp 👉 ",
      offline: "FeelsBadMan tolekk has gone offline FeelsBadMan 👉 ",
    },
  },
  sneesi: {
    id: 63668719,
    formats: {
      title: "PagChomp NEW TITLE! PagChomp 👉 $VALUE$ 👉 ",
      game: "PagChomp NEW GAME! PagChomp 👉 $VALUE$ 👉 ",
      live: "PagChomp 👉 sneesi has gone live PagChomp 👉 ",
      offline: "FeelsBadMan sneesi has gone offline FeelsBadMan 👉 ",
    },
  },
  pepsicolasoda: {
    id: 156028645,
    formats: {
      title: "PagChomp NEW TITLE! PagChomp 👉 $VALUE$ 👉 ",
      game: "PagChomp NEW GAME! PagChomp 👉 $VALUE$ 👉 ",
      live: "PagChomp 👉 PepsiColaSoda has gone live PagChomp 👉 ",
      offline: "FeelsBadMan PepsiColaSoda has gone offline FeelsBadMan 👉 ",
    },
  },
  constera: {
    id: 133402806,
    formats: {
      title: "PagChomp NEW TITLE! PagChomp 👉 $VALUE$ 👉 ",
      game: "PagChomp NEW GAME! PagChomp 👉 $VALUE$ 👉 ",
      live: "PagChomp 👉 Constera has gone live PagChomp 👉 ",
      offline: "FeelsBadMan Constera has gone offline FeelsBadMan 👉 ",
    },
  },
  thesupergogo: {
    id: 120573538,
    formats: {
      title: "PagChomp NEW TITLE! PagChomp 👉 $VALUE$ 👉 ",
      game: "PagChomp NEW GAME! PagChomp 👉 $VALUE$ 👉 ",
      live: "PagChomp 👉 Thesupergogo has gone live PagChomp 👉 ",
      offline: "FeelsBadMan Thesupergogo has gone offline FeelsBadMan 👉 ",
    },
  },
  edomer: {
    id: 104380748,
    formats: {
      title: "PagChomp NEW TITLE! PagChomp 👉 $VALUE$ 👉 ",
      game: "PagChomp NEW GAME! PagChomp 👉 $VALUE$ 👉 ",
      live: "PagChomp 👉 edomer has gone live PagChomp 👉 ",
      offline: "FeelsBadMan edomer has gone offline FeelsBadMan 👉 ",
    },
  },
  seirion: {
    id: 62031020,
    formats: {
      title: "PagChomp NEW TITLE! PagChomp 👉 $VALUE$ 👉 ",
      game: "PagChomp NEW GAME! PagChomp 👉 $VALUE$ 👉 ",
      live: "PagChomp 👉 Seirion has gone live PagChomp 👉 ",
      offline: "FeelsBadMan Seirion has gone offline FeelsBadMan 👉 ",
    },
  },
  zauros0: {
    id: 202839258,
    formats: {
      title: "PagChomp NEW TITLE! PagChomp 👉 $VALUE$ 👉 ",
      game: "PagChomp NEW GAME! PagChomp 👉 $VALUE$ 👉 ",
      live: "PagChomp 👉 zauros0 has gone live PagChomp 👉 ",
      offline: "FeelsBadMan zauros0 has gone offline FeelsBadMan 👉 ",
    },
  },
  redshell: {
    id: 157440062,
    formats: {
      title: "PagChomp NEW TITLE! PagChomp 👉 $VALUE$ 👉 ",
      game: "PagChomp NEW GAME! PagChomp 👉 $VALUE$ 👉 ",
      live: "PagChomp 👉 Redshell has gone live PagChomp 👉 ",
      offline: "FeelsBadMan Redshell has gone offline FeelsBadMan 👉 ",
    },
  },
  weebyshell: {
    id: 452807029,
    formats: {
      title: "PagChomp NEW TITLE! PagChomp 👉 $VALUE$ 👉 ",
      game: "PagChomp NEW GAME! PagChomp 👉 $VALUE$ 👉 ",
      live: "PagChomp 👉 weebyshell has gone live PagChomp 👉 ",
      offline: "FeelsBadMan weebyshell has gone offline FeelsBadMan 👉 ",
    },
  },
  actualsw3tz: {
    id: 438122606,
    formats: {
      title: "PagChomp NEW TITLE! PagChomp 👉 $VALUE$ 👉 ",
      game: "PagChomp NEW GAME! PagChomp 👉 $VALUE$ 👉 ",
      live: "PagChomp 👉 actualsw3tz has gone live PagChomp 👉 ",
      offline: "FeelsBadMan actualsw3tz has gone offline FeelsBadMan 👉 ",
    },
  },
  "360zeus": {
    id: 93116362,
    formats: {
      title: "PagChomp NEW TITLE! PagChomp 👉 $VALUE$ 👉 ",
      game: "PagChomp NEW GAME! PagChomp 👉 $VALUE$ 👉 ",
      live: "PagChomp 👉 360ZEUS has gone live PagChomp 👉 ",
      offline: "FeelsBadMan 360ZEUS has gone offline FeelsBadMan 👉 ",
    },
  },
  weest: {
    id: 130924701,
    formats: {
      title: "PagChomp NEW TITLE! PagChomp 👉 $VALUE$ 👉 ",
      game: "PagChomp NEW GAME! PagChomp 👉 $VALUE$ 👉 ",
      live: "PagChomp 👉 Weest has gone live PagChomp 👉 ",
      offline: "FeelsBadMan Weest has gone offline FeelsBadMan 👉 ",
    },
    protection: {
      disabledCommands: ["game", "title"],
    },
  },
  fabzeef: {
    id: 148973258,
    formats: {
      title: "DinkBeef NEW TITLE! DinkBeef 👉 $VALUE$ 👉 ",
      game: "DinkBeef NEW GAME! DinkBeef 👉 $VALUE$ 👉 ",
      live: "dankClappers 👉 fabZeef has gone live dankClappers 👉 ",
      offline: "peepoDownSadDank fabZeef has gone offline peepoDownSadDank 👉 ",
    },
  },
  nosignal_1337: {
    id: 24230701,
    formats: {
      title: "PagChomp NEW TITLE! PagChomp 👉 $VALUE$ 👉 ",
      game: "PagChomp NEW GAME! PagChomp 👉 $VALUE$ 👉 ",
      live: "PagChomp 👉 NoSignaL_1337 has gone live PagChomp 👉 ",
      offline: "FeelsBadMan NoSignaL_1337 has gone offline FeelsBadMan 👉 ",
    },
  },
  vesp3r: {
    id: 71528774,
    formats: {
      title: "PagChomp NEW TITLE! PagChomp 👉 $VALUE$ 👉 ",
      game: "PagChomp NEW GAME! PagChomp 👉 $VALUE$ 👉 ",
      live: "PagChomp 👉 Vesp3r has gone live PagChomp 👉 ",
      offline: "FeelsBadMan Vesp3r has gone offline FeelsBadMan 👉 ",
    },
  },
  sinris: {
    id: 40379362,
    formats: {
      title: "PagChomp NEW TITLE! PagChomp 👉 $VALUE$ 👉 ",
      game: "PagChomp NEW GAME! PagChomp 👉 $VALUE$ 👉 ",
      live: "PagChomp 👉 sinris has gone live PagChomp 👉 ",
      offline: "FeelsBadMan sinris has gone offline FeelsBadMan 👉 ",
    },
  },
  nymnsmodsweirdchamp: {
    id: 413915251,
    formats: {
      title: "KKona NEW TITLE! KKona 👉 $VALUE$ 👉 ",
      game: "KKona NEW GAME! KKona 👉 $VALUE$ 👉 ",
      live: "KKona channel HAS GONE LIVE! KKona 👉 ",
      offline: "KKona channel HAS GONE OFFLINE! KKona 👉 ",
    },
  },
  ourlordtalos: {
    id: 74933545,
    formats: {
      title: "PagChomp NEW TITLE! PagChomp 👉 $VALUE$ 👉 ",
      game: "PagChomp NEW GAME! PagChomp 👉 $VALUE$ 👉 ",
      live: "PagChomp 👉 OurLordTalos has gone live PagChomp 👉 ",
      offline: "FeelsBadMan OurLordTalos has gone offline FeelsBadMan 👉 ",
    },
  },
  college_boi: {
    id: 216958596,
    formats: {
      title: "PagChomp NEW TITLE! PagChomp 👉 $VALUE$ 👉 ",
      game: "PagChomp NEW GAME! PagChomp 👉 $VALUE$ 👉 ",
      live: "PagChomp 👉 College_Boi has gone live PagChomp 👉 ",
      offline: "FeelsBadMan College_Boi has gone offline FeelsBadMan 👉 ",
    },
  },
  elina: {
    id: 174141858,
    formats: {
      title: "PagChomp NEW TITLE! PagChomp 👉 $VALUE$ 👉 ",
      game: "PagChomp NEW GAME! PagChomp 👉 $VALUE$ 👉 ",
      live: "PagChomp 👉 Elina has gone live PagChomp 👉 ",
      offline: "FeelsBadMan Elina has gone offline FeelsBadMan 👉 ",
    },
  },
  rooftophobo: {
    id: 30994789,
    formats: {
      title: "PagChomp NEW TITLE! PagChomp 👉 $VALUE$ 👉 ",
      game: "PagChomp NEW GAME! PagChomp 👉 $VALUE$ 👉 ",
      live: "PagChomp 👉 rooftophobo has gone live PagChomp 👉 ",
      offline: "FeelsBadMan rooftophobo has gone offline FeelsBadMan 👉 ",
    },
  },
  tene__: {
    id: 257151910,
    formats: {
      title: "PagChomp NEW TITLE! PagChomp 👉 $VALUE$ 👉 ",
      game: "PagChomp NEW GAME! PagChomp 👉 $VALUE$ 👉 ",
      live: "PagChomp 👉 Tene__ has gone live PagChomp 👉 ",
      offline: "FeelsBadMan Tene__ has gone offline FeelsBadMan 👉 ",
    },
  },
  ebbel: {
    id: 132186555,
    formats: {
      title: "PagChomp NEW TITLE! PagChomp 👉 $VALUE$ 👉 ",
      game: "PagChomp NEW GAME! PagChomp 👉 $VALUE$ 👉 ",
      live: "PagChomp 👉 Ebbel has gone live PagChomp 👉 ",
      offline: "FeelsBadMan Ebbel has gone offline FeelsBadMan 👉 ",
    },
  },
  echoflex: {
    id: 128217169,
    formats: {
      title: "PagChomp NEW TITLE! PagChomp 👉 $VALUE$ 👉 ",
      game: "PagChomp NEW GAME! PagChomp 👉 $VALUE$ 👉 ",
      live: "PagChomp 👉 EchoFlex has gone live PagChomp 👉 ",
      offline: "FeelsBadMan EchoFlex has gone offline FeelsBadMan 👉 ",
    },
  },
  beem0o: {
    id: 132351085,
    formats: {
      title: "PagChomp NEW TITLE! PagChomp 👉 $VALUE$ 👉 ",
      game: "PagChomp NEW GAME! PagChomp 👉 $VALUE$ 👉 ",
      live: "PagChomp 👉 beem0o has gone live PagChomp 👉 ",
      offline: "FeelsBadMan beem0o has gone offline FeelsBadMan 👉 ",
    },
  },
  laden: {
    id: 35984883,
    formats: {
      title: "PagChomp NEW TITLE! PagChomp 👉 $VALUE$ 👉 ",
      game: "PagChomp NEW GAME! PagChomp 👉 $VALUE$ 👉 ",
      live: "PagChomp 👉 Laden has gone live PagChomp 👉 ",
      offline: "FeelsBadMan Laden has gone offline FeelsBadMan 👉 ",
    },
  },
  zemmygo: {
    id: 406511841,
    formats: {
      title: "PagChomp NEW TITLE! PagChomp 👉 $VALUE$ 👉 ",
      game: "PagChomp NEW GAME! PagChomp 👉 $VALUE$ 👉 ",
      live: "PagChomp 👉 zemmygo has gone live PagChomp 👉 ",
      offline: "FeelsBadMan zemmygo has gone offline FeelsBadMan 👉 ",
    },
  },
  nam______________________: {
    id: 120183018,
    formats: {
      title: "PagChomp NEW TITLE! PagChomp 👉 $VALUE$ 👉 ",
      game: "PagChomp NEW GAME! PagChomp 👉 $VALUE$ 👉 ",
      live: "PagChomp 👉 NaM______________________ has gone live PagChomp 👉 ",
      offline:
        "FeelsBadMan NaM______________________ has gone offline FeelsBadMan 👉 ",
    },
  },
  smaczny: {
    id: 25452828,
    formats: {
      title: "PagChomp NEW TITLE! PagChomp 👉 $VALUE$ 👉 ",
      game: "PagChomp NEW GAME! PagChomp 👉 $VALUE$ 👉 ",
      live: "PagChomp 👉 Smaczny has gone live PagChomp 👉 ",
      offline: "FeelsBadMan Smaczny has gone offline FeelsBadMan 👉 ",
    },
  },
  iownyouanyway: {
    id: 49958737,
    formats: {
      title: "PagChomp NEW TITLE! PagChomp 👉 $VALUE$ 👉 ",
      game: "PagChomp NEW GAME! PagChomp 👉 $VALUE$ 👉 ",
      live: "PagChomp 👉 iOwnYouAnyWay has gone live PagChomp 👉 ",
      offline: "FeelsBadMan iOwnYouAnyWay has gone offline FeelsBadMan 👉 ",
    },
  },
  shibez__: {
    id: 241530558,
    formats: {
      title: "PagChomp NEW TITLE! PagChomp 👉 $VALUE$ 👉 ",
      game: "PagChomp NEW GAME! PagChomp 👉 $VALUE$ 👉 ",
      live: "PagChomp 👉 Shibez__ has gone live PagChomp 👉 ",
      offline: "FeelsBadMan Shibez__ has gone offline FeelsBadMan 👉 ",
    },
  },
  okhuntre: {
    id: 411374255,
    formats: {
      title: "PagChomp NEW TITLE! PagChomp 👉 $VALUE$ 👉 ",
      game: "PagChomp NEW GAME! PagChomp 👉 $VALUE$ 👉 ",
      live: "PagChomp 👉 okhuntre has gone live PagChomp 👉 ",
      offline: "FeelsBadMan okhuntre has gone offline FeelsBadMan 👉 ",
    },
  },
  teischente: {
    id: 147950640,
    formats: {
      title: "PagChomp NEW TITLE! PagChomp 👉 $VALUE$ 👉 ",
      game: "PagChomp NEW GAME! PagChomp 👉 $VALUE$ 👉 ",
      live: "PagChomp 👉 teischEnte has gone live PagChomp 👉 ",
      offline: "FeelsBadMan teischEnte has gone offline FeelsBadMan 👉 ",
    },
  },
  kiansly: {
    id: 414653932,
    formats: {
      title: "PagChomp NEW TITLE! PagChomp 👉 $VALUE$ 👉 ",
      game: "PagChomp NEW GAME! PagChomp 👉 $VALUE$ 👉 ",
      live: "PagChomp 👉 kiansly has gone live PagChomp 👉 ",
      offline: "FeelsBadMan kiansly has gone offline FeelsBadMan 👉 ",
    },
  },
  omegamk19: {
    id: 465461503,
    formats: {
      title: "PagChomp NEW TITLE! PagChomp 👉 $VALUE$ 👉 ",
      game: "PagChomp NEW GAME! PagChomp 👉 $VALUE$ 👉 ",
      live: "PagChomp 👉 omegamk19 has gone live PagChomp 👉 ",
      offline: "FeelsBadMan omegamk19 has gone offline FeelsBadMan 👉 ",
    },
  },
  emergencycurse: {
    id: 76943040,
    formats: {
      title: "PagChomp NEW TITLE! PagChomp 👉 $VALUE$ 👉 ",
      game: "PagChomp NEW GAME! PagChomp 👉 $VALUE$ 👉 ",
      live: "PagChomp 👉 EmergencyCurse has gone live PagChomp 👉 ",
      offline: "FeelsBadMan EmergencyCurse has gone offline FeelsBadMan 👉 ",
    },
  },
  harmfulopinions: {
    id: 93028966,
    formats: {
      title: "PagChomp NEW TITLE! PagChomp 👉 $VALUE$ 👉 ",
      game: "PagChomp NEW GAME! PagChomp 👉 $VALUE$ 👉 ",
      live: "PagChomp 👉 HarmfulOpinions has gone live PagChomp 👉 ",
      offline: "FeelsBadMan HarmfulOpinions has gone offline FeelsBadMan 👉 ",
    },
  },
  chickendins: {
    id: 182227186,
    formats: {
      title: "PagChomp NEW TITLE! PagChomp 👉 $VALUE$ 👉 ",
      game: "PagChomp NEW GAME! PagChomp 👉 $VALUE$ 👉 ",
      live: "PagChomp 👉 ChickenDins has gone live PagChomp 👉 ",
      offline: "FeelsBadMan ChickenDins has gone offline FeelsBadMan 👉 ",
    },
  },
  hadezzishappy: {
    id: 201362720,
    formats: {
      title: "PagChomp NEW TITLE! PagChomp 👉 $VALUE$ 👉 ",
      game: "PagChomp NEW GAME! PagChomp 👉 $VALUE$ 👉 ",
      live: "PagChomp 👉 hadezzishappy has gone live PagChomp 👉 ",
      offline: "FeelsBadMan hadezzishappy has gone offline FeelsBadMan 👉 ",
    },
  },
  sohyp3d: {
    id: 98459625,
    formats: {
      title: "PagChomp NEW TITLE! PagChomp 👉 $VALUE$ 👉 ",
      game: "PagChomp NEW GAME! PagChomp 👉 $VALUE$ 👉 ",
      live: "PagChomp 👉 SoHyp3d has gone live PagChomp 👉 ",
      offline: "FeelsBadMan SoHyp3d has gone offline FeelsBadMan 👉 ",
    },
  },
  ali2465: {
    id: 194267009,
    formats: {
      title: "PagChomp NEW TITLE! PagChomp 👉 $VALUE$ 👉 ",
      game: "PagChomp NEW GAME! PagChomp 👉 $VALUE$ 👉 ",
      live: "PagChomp 👉 ali2465 has gone live PagChomp 👉 ",
      offline: "FeelsBadMan ali2465 has gone offline FeelsBadMan 👉 ",
    },
  },
  shungite_dealer_rauuuul: {
    id: 532564619,
    formats: {
      title: "PagChomp NEW TITLE! PagChomp 👉 $VALUE$ 👉 ",
      game: "PagChomp NEW GAME! PagChomp 👉 $VALUE$ 👉 ",
      live: "PagChomp 👉 SHUNGITE_DEALER_RAUUUUL has gone live PagChomp 👉 ",
      offline:
        "FeelsBadMan SHUNGITE_DEALER_RAUUUUL has gone offline FeelsBadMan 👉 ",
    },
  },
  marinak0s: {
    id: 168260539,
    formats: {
      title: "PagChomp NEW TITLE! PagChomp 👉 $VALUE$ 👉 ",
      game: "PagChomp NEW GAME! PagChomp 👉 $VALUE$ 👉 ",
      live: "PagChomp 👉 marinak0s has gone live PagChomp 👉 ",
      offline: "FeelsBadMan marinak0s has gone offline FeelsBadMan 👉 ",
    },
  },
  cubiie: {
    id: 153180326,
    formats: {
      title: "PagChomp NEW TITLE! PagChomp 👉 $VALUE$ 👉 ",
      game: "PagChomp NEW GAME! PagChomp 👉 $VALUE$ 👉 ",
      live: "PagChomp 👉 Cubiie has gone live PagChomp 👉 ",
      offline: "FeelsBadMan Cubiie has gone offline FeelsBadMan 👉 ",
    },
  },
  romydank: {
    id: 134551603,
    formats: {
      title: "PagChomp NEW TITLE! PagChomp 👉 $VALUE$ 👉 ",
      game: "PagChomp NEW GAME! PagChomp 👉 $VALUE$ 👉 ",
      live: "PagChomp 👉 romyDank has gone live PagChomp 👉 ",
      offline: "FeelsBadMan romyDank has gone offline FeelsBadMan 👉 ",
    },
  },
  thanhschaefer: {
    id: 46223674,
    formats: {
      title: "PagChomp NEW TITLE! PagChomp 👉 $VALUE$ 👉 ",
      game: "PagChomp NEW GAME! PagChomp 👉 $VALUE$ 👉 ",
      live: "PagChomp 👉 ThanhSchaefer has gone live PagChomp 👉 ",
      offline: "FeelsBadMan ThanhSchaefer has gone offline FeelsBadMan 👉 ",
    },
  },
  acrivfx: {
    id: 139965635,
    formats: {
      title: "PagChomp NEW TITLE! PagChomp 👉 $VALUE$ 👉 ",
      game: "PagChomp NEW GAME! PagChomp 👉 $VALUE$ 👉 ",
      live: "PagChomp 👉 AcriVFX has gone live PagChomp 👉 ",
      offline: "FeelsBadMan AcriVFX has gone offline FeelsBadMan 👉 ",
    },
  },
  znicuuu: {
    id: 190740518,
    formats: {
      title: "PagChomp NEW TITLE! PagChomp 👉 $VALUE$ 👉 ",
      game: "PagChomp NEW GAME! PagChomp 👉 $VALUE$ 👉 ",
      live: "PagChomp 👉 znicuuu has gone live PagChomp 👉 ",
      offline: "FeelsBadMan znicuuu has gone offline FeelsBadMan 👉 ",
    },
  },
  pulcsi_: {
    id: 133407467,
    formats: {
      title: "PagChomp NEW TITLE! PagChomp 👉 $VALUE$ 👉 ",
      game: "PagChomp NEW GAME! PagChomp 👉 $VALUE$ 👉 ",
      live: "PagChomp 👉 pulcsi_ has gone live PagChomp 👉 ",
      offline: "FeelsBadMan pulcsi_ has gone offline FeelsBadMan 👉 ",
    },
  },
  connerxdd: {
    id: 109537937,
    formats: {
      title: "PagChomp NEW TITLE! PagChomp 👉 $VALUE$ 👉 ",
      game: "PagChomp NEW GAME! PagChomp 👉 $VALUE$ 👉 ",
      live: "PagChomp 👉 ConnerxDD has gone live PagChomp 👉 ",
      offline: "FeelsBadMan ConnerxDD has gone offline FeelsBadMan 👉 ",
    },
  },
  thegoldenfury: {
    id: 142050511,
    formats: {
      title: "PagChomp NEW TITLE! PagChomp 👉 $VALUE$ 👉 ",
      game: "PagChomp NEW GAME! PagChomp 👉 $VALUE$ 👉 ",
      live: "PagChomp 👉 TheGoldenFury has gone live PagChomp 👉 ",
      offline: "FeelsBadMan TheGoldenFury has gone offline FeelsBadMan 👉 ",
    },
  },
  senderak: {
    id: 161786214,
    formats: {
      title: "PagChomp NEW TITLE! PagChomp 👉 $VALUE$ 👉 ",
      game: "PagChomp NEW GAME! PagChomp 👉 $VALUE$ 👉 ",
      live: "PagChomp 👉 senderak has gone live PagChomp 👉 ",
      offline: "FeelsBadMan senderak has gone offline FeelsBadMan 👉 ",
    },
  },
  kattah: {
    id: 137199626,
    formats: {
      title: "PagChomp NEW TITLE! PagChomp 👉 $VALUE$ 👉 ",
      game: "PagChomp NEW GAME! PagChomp 👉 $VALUE$ 👉 ",
      live: "PagChomp 👉 Kattah has gone live PagChomp 👉 ",
      offline: "FeelsBadMan Kattah has gone offline FeelsBadMan 👉 ",
    },
  },
  katsugara: {
    id: 159756249,
    formats: {
      title: "PagChomp NEW TITLE! PagChomp 👉 $VALUE$ 👉 ",
      game: "PagChomp NEW GAME! PagChomp 👉 $VALUE$ 👉 ",
      live: "PagChomp 👉 Katsugara has gone live PagChomp 👉 ",
      offline: "FeelsBadMan Katsugara has gone offline FeelsBadMan 👉 ",
    },
  },
  lukickk: {
    id: 187193365,
    formats: {
      title: "PagChomp NEW TITLE! PagChomp 👉 $VALUE$ 👉 ",
      game: "PagChomp NEW GAME! PagChomp 👉 $VALUE$ 👉 ",
      live: "PagChomp 👉 LUKICKK has gone live PagChomp 👉 ",
      offline: "FeelsBadMan LUKICKK has gone offline FeelsBadMan 👉 ",
    },
  },
  mrolle_: {
    id: 41157245,
    formats: {
      title: "peepoPog NEW TITLE! peepoPog 👉 $VALUE$ 👉 ",
      game: "peepoPog NEW GAME! peepoPog 👉 $VALUE$ 👉 ",
      live: "peepoPog 👉 MrOlle_ has gone live peepoPog 👉 ",
      offline: "FeelsBadMan MrOlle_ has gone offline FeelsBadMan 👉 ",
    },
  },
  knobo_: {
    id: 173227489,
    formats: {
      title: "PagChomp NEW TITLE! PagChomp 👉 $VALUE$ 👉 ",
      game: "PagChomp NEW GAME! PagChomp 👉 $VALUE$ 👉 ",
      live: "PagChomp 👉 Knobo_ has gone live PagChomp 👉 ",
      offline: "FeelsBadMan Knobo_ has gone offline FeelsBadMan 👉 ",
    },
  },
  "0ut3": {
    id: 406182011,
    formats: {
      title: "PagChomp NEW TITLE! PagChomp 👉 $VALUE$ 👉 ",
      game: "PagChomp NEW GAME! PagChomp 👉 $VALUE$ 👉 ",
      live: "PagChomp 👉 0ut3 has gone live PagChomp 👉 ",
      offline: "FeelsBadMan 0ut3 has gone offline FeelsBadMan 👉 ",
    },
  },
  swzzl: {
    id: 129875987,
    formats: {
      title: "PagChomp NEW TITLE! PagChomp 👉 $VALUE$ 👉 ",
      game: "PagChomp NEW GAME! PagChomp 👉 $VALUE$ 👉 ",
      live: "PagChomp 👉 Swzzl has gone live PagChomp 👉 ",
      offline: "FeelsBadMan Swzzl has gone offline FeelsBadMan 👉 ",
    },
  },
  ggft4: {
    id: 197512025,
    formats: {
      title: "PagChomp NEW TITLE! PagChomp 👉 $VALUE$ 👉 ",
      game: "PagChomp NEW GAME! PagChomp 👉 $VALUE$ 👉 ",
      live: "PagChomp 👉 GgFt4 has gone live PagChomp 👉 ",
      offline: "FeelsBadMan GgFt4 has gone offline FeelsBadMan 👉 ",
    },
  },
  kehlery: {
    id: 202644529,
    formats: {
      title: "PagChomp NEW TITLE! PagChomp 👉 $VALUE$ 👉 ",
      game: "PagChomp NEW GAME! PagChomp 👉 $VALUE$ 👉 ",
      live: "PagChomp 👉 kehlery has gone live PagChomp 👉 ",
      offline: "FeelsBadMan kehlery has gone offline FeelsBadMan 👉 ",
    },
  },
  daie_: {
    id: 502130459,
    formats: {
      title: "PagChomp NEW TITLE! PagChomp 👉 $VALUE$ 👉 ",
      game: "PagChomp NEW GAME! PagChomp 👉 $VALUE$ 👉 ",
      live: "PagChomp 👉 dAIe_ has gone live PagChomp 👉 ",
      offline: "FeelsBadMan dAIe_ has gone offline FeelsBadMan 👉 ",
    },
  },
  seanc26: {
    id: 216046607,
    formats: {
      title: "PagChomp NEW TITLE! PagChomp 👉 $VALUE$ 👉 ",
      game: "PagChomp NEW GAME! PagChomp 👉 $VALUE$ 👉 ",
      live: "PagChomp 👉 Seanc26 has gone live PagChomp 👉 ",
      offline: "FeelsBadMan Seanc26 has gone offline FeelsBadMan 👉 ",
    },
  },
  psychonautandy: {
    id: 46205532,
    formats: {
      title: "PagChomp NEW TITLE! PagChomp 👉 $VALUE$ 👉 ",
      game: "PagChomp NEW GAME! PagChomp 👉 $VALUE$ 👉 ",
      live: "PagChomp 👉 PsychonautAndy has gone live PagChomp 👉 ",
      offline: "FeelsBadMan PsychonautAndy has gone offline FeelsBadMan 👉 ",
    },
  },
  sodapoppin: {
    id: 26301881,
    formats: {
      title: "PagChomp NEW TITLE! PagChomp 👉 $VALUE$ 👉 ",
      game: "PagChomp NEW GAME! PagChomp 👉 $VALUE$ 👉 ",
      live: "PagChomp 👉 sodapoppin has gone live PagChomp 👉 ",
      offline: "FeelsBadMan sodapoppin has gone offline FeelsBadMan 👉 ",
    },
    protection: {
      offlineOnly: true,
      whisperCommandResponses: true,
    },
  },
  ceduce: {
    id: 136329559,
    formats: {
      title: "PagChomp NEW TITLE! PagChomp 👉 $VALUE$ 👉 ",
      game: "PagChomp NEW GAME! PagChomp 👉 $VALUE$ 👉 ",
      live: "PagChomp 👉 Ceduce has gone live PagChomp 👉 ",
      offline: "FeelsBadMan Ceduce has gone offline FeelsBadMan 👉 ",
    },
  },
  empyrione: {
    id: 111828877,
    formats: {
      title: "FeelsDankMan Clap NEW TITLE! FeelsDankMan Clap 👉 $VALUE$ 👉 ",
      game: "FeelsDankMan Clap NEW GAME! FeelsDankMan Clap 👉 $VALUE$ 👉 ",
      live:
        "FeelsDankMan Clap 👉 empyrione has gone live FeelsDankMan Clap 👉 ",
      offline: "peepoSadDankSip empyrione has gone offline peepoSadDankSip 👉 ",
    },
  },
  mik7: {
    id: 438281108,
    formats: {
      title: "PagChomp NEW TITLE! PagChomp 👉 $VALUE$ 👉 ",
      game: "PagChomp NEW GAME! PagChomp 👉 $VALUE$ 👉 ",
      live: "PagChomp 👉 mik7 has gone live PagChomp 👉 ",
      offline: "FeelsBadMan mik7 has gone offline FeelsBadMan 👉 ",
    },
  },
  mr_randomnese: {
    id: 94652036,
    formats: {
      title: "PagChomp NEW TITLE! PagChomp 👉 $VALUE$ 👉 ",
      game: "PagChomp NEW GAME! PagChomp 👉 $VALUE$ 👉 ",
      live: "PagChomp 👉 Mr_Randomnese has gone live PagChomp 👉 ",
      offline: "FeelsBadMan Mr_Randomnese has gone offline FeelsBadMan 👉 ",
    },
  },
  airflyfilms: {
    id: 222122589,
    formats: {
      title: "PagChomp NEW TITLE! PagChomp 👉 $VALUE$ 👉 ",
      game: "PagChomp NEW GAME! PagChomp 👉 $VALUE$ 👉 ",
      live: "PagChomp 👉 airflyfilms has gone live PagChomp 👉 ",
      offline: "FeelsBadMan airflyfilms has gone offline FeelsBadMan 👉 ",
    },
  },
  prodchay: {
    id: 463136599,
    formats: {
      title: "PagChomp NEW TITLE! PagChomp 👉 $VALUE$ 👉 ",
      game: "PagChomp NEW GAME! PagChomp 👉 $VALUE$ 👉 ",
      live: "PagChomp 👉 prodchay has gone live PagChomp 👉 ",
      offline: "FeelsBadMan prodchay has gone offline FeelsBadMan 👉 ",
    },
  },
  atoxiv: {
    id: 129089038,
    formats: {
      title: "PagChomp NEW TITLE! PagChomp 👉 $VALUE$ 👉 ",
      game: "PagChomp NEW GAME! PagChomp 👉 $VALUE$ 👉 ",
      live: "PagChomp 👉 AtoxiV has gone live PagChomp 👉 ",
      offline: "FeelsBadMan AtoxiV has gone offline FeelsBadMan 👉 ",
    },
  },
  htooony7: {
    id: 165900034,
    formats: {
      title: "PagChomp NEW TITLE! PagChomp 👉 $VALUE$ 👉 ",
      game: "PagChomp NEW GAME! PagChomp 👉 $VALUE$ 👉 ",
      live: "PagChomp 👉 htooony7 has gone live PagChomp 👉 ",
      offline: "FeelsBadMan htooony7 has gone offline FeelsBadMan 👉 ",
    },
  },
  rfey: {
    id: 456671028,
    formats: {
      title: "PagChomp NEW TITLE! PagChomp 👉 $VALUE$ 👉 ",
      game: "PagChomp NEW GAME! PagChomp 👉 $VALUE$ 👉 ",
      live: "PagChomp 👉 rFey has gone live PagChomp 👉 ",
      offline: "FeelsBadMan rFey has gone offline FeelsBadMan 👉 ",
    },
  },
  tajj: {
    id: 89627190,
    formats: {
      title: "PagChomp NEW TITLE! PagChomp 👉 $VALUE$ 👉 ",
      game: "PagChomp NEW GAME! PagChomp 👉 $VALUE$ 👉 ",
      live: "PagChomp 👉 Tajj has gone live PagChomp 👉 ",
      offline: "FeelsBadMan Tajj has gone offline FeelsBadMan 👉 ",
    },
  },
  toooore: {
    id: 211200386,
    formats: {
      title: "PagChomp NEW TITLE! PagChomp 👉 $VALUE$ 👉 ",
      game: "PagChomp NEW GAME! PagChomp 👉 $VALUE$ 👉 ",
      live: "PagChomp 👉 Toooore has gone live PagChomp 👉 ",
      offline: "FeelsBadMan Toooore has gone offline FeelsBadMan 👉 ",
    },
  },
  saan1ty: {
    id: 219784780,
    formats: {
      title: "PagChomp NEW TITLE! PagChomp 👉 $VALUE$ 👉 ",
      game: "PagChomp NEW GAME! PagChomp 👉 $VALUE$ 👉 ",
      live: "PagChomp 👉 saan1ty has gone live PagChomp 👉 ",
      offline: "FeelsBadMan saan1ty has gone offline FeelsBadMan 👉 ",
    },
  },
  alecbirdman: {
    id: 164569811,
    formats: {
      title: "AlienRave NEW TITLE! AlienRave 👉 $VALUE$ 👉 ",
      game: "AlienRave NEW GAME! AlienRave 👉 $VALUE$ 👉 ",
      live: "AlienRave 👉 alecbirdman has gone live AlienRave 👉 ",
      offline: "FeelsBadMan alecbirdman has gone offline FeelsBadMan 👉 ",
    },
  },
  sxren_: {
    id: 92271589,
    formats: {
      title: "PagChomp NEW TITLE! PagChomp 👉 $VALUE$ 👉 ",
      game: "PagChomp NEW GAME! PagChomp 👉 $VALUE$ 👉 ",
      live: "PagChomp 👉 sXren_ has gone live PagChomp 👉 ",
      offline: "FeelsBadMan sXren_ has gone offline FeelsBadMan 👉 ",
    },
  },
  pepegepaul: {
    id: 182285668,
    formats: {
      title: "PagChomp NEW TITLE! PagChomp 👉 $VALUE$ 👉 ",
      game: "PagChomp NEW GAME! PagChomp 👉 $VALUE$ 👉 ",
      live: "PagChomp 👉 PepegePaul has gone live PagChomp 👉 ",
      offline: "FeelsBadMan PepegePaul has gone offline FeelsBadMan 👉 ",
    },
  },
  ondrash_: {
    id: 189892499,
    formats: {
      title: "PagChomp NEW TITLE! PagChomp 👉 $VALUE$ 👉 ",
      game: "PagChomp NEW GAME! PagChomp 👉 $VALUE$ 👉 ",
      live: "PagChomp 👉 ondrash_ has gone live PagChomp 👉 ",
      offline: "FeelsBadMan ondrash_ has gone offline FeelsBadMan 👉 ",
    },
  },
  epicmango7: {
    id: 76040250,
    formats: {
      title: "PagChomp NEW TITLE! PagChomp 👉 $VALUE$ 👉 ",
      game: "PagChomp NEW GAME! PagChomp 👉 $VALUE$ 👉 ",
      live: "PagChomp 👉 EpicMango7 has gone live PagChomp 👉 ",
      offline: "FeelsBadMan EpicMango7 has gone offline FeelsBadMan 👉 ",
    },
  },
  hackercd: {
    id: 62601648,
    formats: {
      title: "PagChomp NEW TITLE! PagChomp 👉 $VALUE$ 👉 ",
      game: "PagChomp NEW GAME! PagChomp 👉 $VALUE$ 👉 ",
      live: "PagChomp 👉 hackerCD has gone live PagChomp 👉 ",
      offline: "FeelsBadMan hackerCD has gone offline FeelsBadMan 👉 ",
    },
  },
  eardintv: {
    id: 238824743,
    formats: {
      title: "PagChomp NEW TITLE! PagChomp 👉 $VALUE$ 👉 ",
      game: "PagChomp NEW GAME! PagChomp 👉 $VALUE$ 👉 ",
      live: "PagChomp 👉 EardinTV has gone live PagChomp 👉 ",
      offline: "FeelsBadMan EardinTV has gone offline FeelsBadMan 👉 ",
    },
  },
  justusshg: {
    id: 480792226,
    formats: {
      title: "PagChomp NEW TITLE! PagChomp 👉 $VALUE$ 👉 ",
      game: "PagChomp NEW GAME! PagChomp 👉 $VALUE$ 👉 ",
      live: "PagChomp 👉 JustusShG has gone live PagChomp 👉 ",
      offline: "FeelsBadMan JustusShG has gone offline FeelsBadMan 👉 ",
    },
  },
  triefendeorange: {
    id: 480996005,
    formats: {
      title: "PagChomp NEW TITLE! PagChomp 👉 $VALUE$ 👉 ",
      game: "PagChomp NEW GAME! PagChomp 👉 $VALUE$ 👉 ",
      live: "PagChomp 👉 TriefendeOrange has gone live PagChomp 👉 ",
      offline: "FeelsBadMan TriefendeOrange has gone offline FeelsBadMan 👉 ",
    },
  },
  fl4tsch: {
    id: 168015577,
    formats: {
      title: "PagChomp NEW TITLE! PagChomp 👉 $VALUE$ 👉 ",
      game: "PagChomp NEW GAME! PagChomp 👉 $VALUE$ 👉 ",
      live: "PagChomp 👉 FL4TSCH has gone live PagChomp 👉 ",
      offline: "FeelsBadMan FL4TSCH has gone offline FeelsBadMan 👉 ",
    },
  },
  epicdonutdude_: {
    id: 71901537,
    formats: {
      title: "PagChomp NEW TITLE! PagChomp 👉 $VALUE$ 👉 ",
      game: "PagChomp NEW GAME! PagChomp 👉 $VALUE$ 👉 ",
      live: "PagChomp 👉 EpicDonutDude_ has gone live PagChomp 👉 ",
      offline: "FeelsBadMan EpicDonutDude_ has gone offline FeelsBadMan 👉 ",
    },
  },
  ronic76: {
    id: 144430072,
    formats: {
      title: "PagChomp NEW TITLE! PagChomp 👉 $VALUE$ 👉 ",
      game: "PagChomp NEW GAME! PagChomp 👉 $VALUE$ 👉 ",
      live: "PagChomp 👉 Ronic76 has gone live PagChomp 👉 ",
      offline: "FeelsBadMan Ronic76 has gone offline FeelsBadMan 👉 ",
    },
  },
  kevllln: {
    id: 234538195,
    formats: {
      title: "PagChomp NEW TITLE! PagChomp 👉 $VALUE$ 👉 ",
      game: "PagChomp NEW GAME! PagChomp 👉 $VALUE$ 👉 ",
      live: "PagChomp 👉 KEVlllN has gone live PagChomp 👉 ",
      offline: "FeelsBadMan KEVlllN has gone offline FeelsBadMan 👉 ",
    },
  },
  kunszg: {
    id: 178087241,
    formats: {
      title: "PagChomp NEW TITLE! PagChomp 👉 $VALUE$ 👉 ",
      game: "PagChomp NEW GAME! PagChomp 👉 $VALUE$ 👉 ",
      live: "PagChomp 👉 KUNszg has gone live PagChomp 👉 ",
      offline: "FeelsBadMan KUNszg has gone offline FeelsBadMan 👉 ",
    },
  },
  viloxow: {
    id: 219556672,
    formats: {
      title: "PagChomp NEW TITLE! PagChomp 👉 $VALUE$ 👉 ",
      game: "PagChomp NEW GAME! PagChomp 👉 $VALUE$ 👉 ",
      live: "PagChomp 👉 ViloxOW has gone live PagChomp 👉 ",
      offline: "FeelsBadMan ViloxOW has gone offline FeelsBadMan 👉 ",
    },
  },
  jxjhn: {
    id: 116329936,
    formats: {
      title: "PagChomp NEW TITLE! PagChomp 👉 $VALUE$ 👉 ",
      game: "PagChomp NEW GAME! PagChomp 👉 $VALUE$ 👉 ",
      live: "PagChomp 👉 JxJHN has gone live PagChomp 👉 ",
      offline: "FeelsBadMan JxJHN has gone offline FeelsBadMan 👉 ",
    },
  },
  zneix: {
    id: 99631238,
    formats: {
      title: "dankClappers NEW TITLE! dankClappers 👉 $VALUE$ 👉 ",
      game: "dankClappers NEW GAME! dankClappers 👉 $VALUE$ 👉 ",
      live: "dankClappers 👉 zneix has gone live dankClappers 👉 ",
      offline: "peepoSadDankSip zneix has gone offline peepoSadDankSip 👉 ",
    },
  },
  tastiic: {
    id: 104645456,
    formats: {
      title: "PagChomp NEW TITLE! PagChomp 👉 $VALUE$ 👉 ",
      game: "PagChomp NEW GAME! PagChomp 👉 $VALUE$ 👉 ",
      live: "PagChomp 👉 Tastiic has gone live PagChomp 👉 ",
      offline: "FeelsBadMan Tastiic has gone offline FeelsBadMan 👉 ",
    },
  },
  chyny_: {
    id: 99610133,
    formats: {
      title: "PagChomp NEW TITLE! PagChomp 👉 $VALUE$ 👉 ",
      game: "PagChomp NEW GAME! PagChomp 👉 $VALUE$ 👉 ",
      live: "PagChomp 👉 chyny_ has gone live PagChomp 👉 ",
      offline: "FeelsBadMan chyny_ has gone offline FeelsBadMan 👉 ",
    },
  },
  panwiewior: {
    id: 39339122,
    formats: {
      title: "PagChomp NEW TITLE! PagChomp 👉 $VALUE$ 👉 ",
      game: "PagChomp NEW GAME! PagChomp 👉 $VALUE$ 👉 ",
      live: "PagChomp 👉 PanWiewior has gone live PagChomp 👉 ",
      offline: "FeelsBadMan PanWiewior has gone offline FeelsBadMan 👉 ",
    },
  },
  robo02wwe: {
    id: 428174505,
    formats: {
      title: "PagChomp NEW TITLE! PagChomp 👉 $VALUE$ 👉 ",
      game: "PagChomp NEW GAME! PagChomp 👉 $VALUE$ 👉 ",
      live: "PagChomp 👉 Robo02WWE has gone live PagChomp 👉 ",
      offline: "FeelsBadMan Robo02WWE has gone offline FeelsBadMan 👉 ",
    },
  },
  smithyyy69_: {
    id: 445259490,
    formats: {
      title: "PagChomp NEW TITLE! PagChomp 👉 $VALUE$ 👉 ",
      game: "PagChomp NEW GAME! PagChomp 👉 $VALUE$ 👉 ",
      live: "PagChomp 👉 smithyyy69_ has gone live PagChomp 👉 ",
      offline: "FeelsBadMan smithyyy69_ has gone offline FeelsBadMan 👉 ",
    },
  },
  simon36: {
    id: 230654310,
    formats: {
      title: "PagChomp NEW TITLE! PagChomp 👉 $VALUE$ 👉 ",
      game: "PagChomp NEW GAME! PagChomp 👉 $VALUE$ 👉 ",
      live: "PagChomp 👉 Simon36 has gone live PagChomp 👉 ",
      offline: "Sadge Simon36 has gone offline Sadge 👉 ",
    },
  },
  waeschi: {
    id: 86571205,
    formats: {
      title: "PagChomp NEW TITLE! PagChomp 👉 $VALUE$ 👉 ",
      game: "PagChomp NEW GAME! PagChomp 👉 $VALUE$ 👉 ",
      live: "PagChomp 👉 waeschi has gone live PagChomp 👉 ",
      offline: "FeelsBadMan waeschi has gone offline FeelsBadMan 👉 ",
    },
  },
  swushwoi: {
    id: 150648930,
    formats: {
      title: "VisMan NEW TITLE! VisMan 👉 $VALUE$ 👉 ",
      game: "VisMan NEW GAME! VisMan 👉 $VALUE$ 👉 ",
      live: "VisMan 👉 swushwoi has gone live VisMan 👉 ",
      offline: "FeelsBadMan swushwoi has gone offline FeelsBadMan 👉 ",
    },
  },
  tetyys: {
    id: 36175310,
    formats: {
      title: "CatRave NEW TITLE! CatRave 👉 $VALUE$ 👉 ",
      game: "AlienPls2 NEW GAME! AlienPls2 👉 $VALUE$ 👉 ",
      live: "AlienPls 👉 TETYYS has gone live AlienPls 👉 ",
      offline: "how is this possible 👉 ",
    },
  },
  just_che: {
    id: 115280616,
    formats: {
      title: "fasNtnig NEW TITLE! fasNtnig 👉 $VALUE$ 👉 ",
      game: "OhBaby NEW GAME! OhBaby 👉 $VALUE$ 👉 ",
      live: "ReimuPit 👉 just_Che has gone live ReimuPit 👉 ",
      offline: "YuuFuta just_Che has gone offline YuuFuta 👉 ",
    },
  },
  jeffboys123: {
    id: 125906038,
    formats: {
      title: "PagChomp NEW TITLE! PagChomp 👉 $VALUE$ 👉 ",
      game: "PagChomp NEW GAME! PagChomp 👉 $VALUE$ 👉 ",
      live: "PagChomp 👉 JEFFBOYS123 has gone live PagChomp 👉 ",
      offline: "FeelsBadMan JEFFBOYS123 has gone offline FeelsBadMan 👉 ",
    },
  },
  flushedjulian: {
    id: 246499041,
    formats: {
      title: "PogChamp NEW TITLE! PogChamp 👉 $VALUE$ 👉 ",
      game: "PogChamp NEW GAME! PogChamp 👉 $VALUE$ 👉 ",
      live: "PogChamp 👉 flushedjulian has gone live PogChamp 👉 ",
      offline: "FeelsBadMan flushedjulian has gone offline FeelsBadMan 👉 ",
    },
  },
  likeana: {
    id: 487374604,
    formats: {
      title: "PogChamp NEW TITLE! PogChamp 👉 $VALUE$ 👉 ",
      game: "PogChamp NEW GAME! PogChamp 👉 $VALUE$ 👉 ",
      live: "PogChamp 👉 LikeAna has gone live PogChamp 👉 ",
      offline: "FeelsBadMan LikeAna has gone offline FeelsBadMan 👉 ",
    },
  },
  as43_: {
    id: 126457183,
    formats: {
      title: "PogChamp NEW TITLE! PogChamp 👉 $VALUE$ 👉 ",
      game: "PogChamp NEW GAME! PogChamp 👉 $VALUE$ 👉 ",
      live: "PogChamp 👉 AS43_ has gone live PogChamp 👉 ",
      offline: "FeelsBadMan AS43_ has gone offline FeelsBadMan 👉 ",
    },
  },
  hotbear1110: {
    id: 135186096,
    formats: {
      title: "PogChamp NEW TITLE! PogChamp 👉 $VALUE$ 👉 ",
      game: "PogChamp NEW GAME! PogChamp 👉 $VALUE$ 👉 ",
      live: "PogChamp 👉 HotBear1110 has gone live PogChamp 👉 ",
      offline: "FeelsBadMan HotBear1110 has gone offline FeelsBadMan 👉 ",
    },
  },
  daasra: {
    id: 169609841,
    formats: {
      title: "PogChamp NEW TITLE! PogChamp 👉 $VALUE$ 👉 ",
      game: "PogChamp NEW GAME! PogChamp 👉 $VALUE$ 👉 ",
      live: "PogChamp 👉 Daasra has gone live PogChamp 👉 ",
      offline: "FeelsBadMan Daasra has gone offline FeelsBadMan 👉 ",
    },
  },
  loerkas: {
    id: 455941990,
    formats: {
      title: "PogChamp NEW TITLE! PogChamp 👉 $VALUE$ 👉 ",
      game: "PogChamp NEW GAME! PogChamp 👉 $VALUE$ 👉 ",
      live: "PogChamp 👉 Loerkas has gone live PogChamp 👉 ",
      offline: "FeelsBadMan Loerkas has gone offline FeelsBadMan 👉 ",
    },
  },
  zamku: {
    id: 154728395,
    formats: {
      title: "PogChamp NEW TITLE! PogChamp 👉 $VALUE$ 👉 ",
      game: "PogChamp NEW GAME! PogChamp 👉 $VALUE$ 👉 ",
      live: "PogChamp 👉 Zamku has gone live PogChamp 👉 ",
      offline: "FeelsBadMan Zamku has gone offline FeelsBadMan 👉 ",
    },
  },
  iviegabeatzz: {
    id: 62061893,
    formats: {
      title: "PogChamp NEW TITLE! PogChamp 👉 $VALUE$ 👉 ",
      game: "PogChamp NEW GAME! PogChamp 👉 $VALUE$ 👉 ",
      live: "PogChamp 👉 IVIegaBeatzZ has gone live PogChamp 👉 ",
      offline: "FeelsBadMan IVIegaBeatzZ has gone offline FeelsBadMan 👉 ",
    },
  },
  nextfunnymemer: {
    id: 136060664,
    formats: {
      title: "PogChamp NEW TITLE! PogChamp 👉 $VALUE$ 👉 ",
      game: "PogChamp NEW GAME! PogChamp 👉 $VALUE$ 👉 ",
      live: "PogChamp 👉 NextFunnyMemer has gone live PogChamp 👉 ",
      offline: "FeelsBadMan NextFunnyMemer has gone offline FeelsBadMan 👉 ",
    },
  },
  mariodertrader: {
    id: 140406390,
    formats: {
      title: "PogChamp NEW TITLE! PogChamp 👉 $VALUE$ 👉 ",
      game: "PogChamp NEW GAME! PogChamp 👉 $VALUE$ 👉 ",
      live: "PogChamp 👉 MarioDerTrader has gone live PogChamp 👉 ",
      offline: "FeelsBadMan MarioDerTrader has gone offline FeelsBadMan 👉 ",
    },
  },
  namtheweebs: {
    id: 232490245,
    formats: {
      title: "PogChamp NEW TITLE! PogChamp 👉 $VALUE$ 👉 ",
      game: "PogChamp NEW GAME! PogChamp 👉 $VALUE$ 👉 ",
      live: "PogChamp 👉 NaMTheWeebs has gone live PogChamp 👉 ",
      offline: "FeelsBadMan NaMTheWeebs has gone offline FeelsBadMan 👉 ",
    },
  },
  verweisunq: {
    id: 176866885,
    formats: {
      title: "PogChamp NEW TITLE! PogChamp 👉 $VALUE$ 👉 ",
      game: "PogChamp NEW GAME! PogChamp 👉 $VALUE$ 👉 ",
      live: "PogChamp 👉 verweisunq has gone live PogChamp 👉 ",
      offline: "FeelsBadMan verweisunq has gone offline FeelsBadMan 👉 ",
    },
  },
  tschuliaan: {
    id: 170755694,
    formats: {
      title: "PogChamp NEW TITLE! PogChamp 👉 $VALUE$ 👉 ",
      game: "PogChamp NEW GAME! PogChamp 👉 $VALUE$ 👉 ",
      live: "PogChamp 👉 tschuliaan has gone live PogChamp 👉 ",
      offline: "FeelsBadMan tschuliaan has gone offline FeelsBadMan 👉 ",
    },
  },
  headhunter67: {
    id: 77747881,
    formats: {
      title: "PogChamp NEW TITLE! PogChamp 👉 $VALUE$ 👉 ",
      game: "PogChamp NEW GAME! PogChamp 👉 $VALUE$ 👉 ",
      live: "PogChamp 👉 Headhunter67 has gone live PogChamp 👉 ",
      offline: "FeelsBadMan Headhunter67 has gone offline FeelsBadMan 👉 ",
    },
  },
  ooknumber14: {
    id: 471849325,
    formats: {
      title: "PogChamp NEW TITLE! PogChamp 👉 $VALUE$ 👉 ",
      game: "PogChamp NEW GAME! PogChamp 👉 $VALUE$ 👉 ",
      live: "PogChamp 👉 ooknumber14 has gone live PogChamp 👉 ",
      offline: "FeelsBadMan ooknumber14 has gone offline FeelsBadMan 👉 ",
    },
  },
  enozo_: {
    id: 70728246,
    formats: {
      title: "PogChamp NEW TITLE! PogChamp 👉 $VALUE$ 👉 ",
      game: "PogChamp NEW GAME! PogChamp 👉 $VALUE$ 👉 ",
      live: "PogChamp 👉 ENOZO_ has gone live PogChamp 👉 ",
      offline: "FeelsBadMan ENOZO_ has gone offline FeelsBadMan 👉 ",
    },
  },
  mariuszicutie: {
    id: 406378614,
    formats: {
      title: "PagChomp NEW TITLE! PagChomp 👉 $VALUE$ 👉 ",
      game: "PagChomp NEW GAME! PagChomp 👉 $VALUE$ 👉 ",
      live: "PagChomp 👉 マリウシュキューティ has gone live PagChomp 👉 ",
      offline:
        "FeelsBadMan マリウシュキューティ has gone offline FeelsBadMan 👉 ",
    },
  },
  seanc26_: {
    id: 597080573,
    formats: {
      title: "PogChamp NEW TITLE! PogChamp 👉 $VALUE$ 👉 ",
      game: "PogChamp NEW GAME! PogChamp 👉 $VALUE$ 👉 ",
      live: "PogChamp 👉 Seanc26_ has gone live PogChamp 👉 ",
      offline: "FeelsBadMan Seanc26_ has gone offline FeelsBadMan 👉 ",
    },
  },
  schmortyy: {
    id: 210120795,
    formats: {
      title: "PogChamp NEW TITLE! PogChamp 👉 $VALUE$ 👉 ",
      game: "PogChamp NEW GAME! PogChamp 👉 $VALUE$ 👉 ",
      live: "PogChamp 👉 Schmortyy has gone live PogChamp 👉 ",
      offline: "FeelsBadMan Schmortyy has gone offline FeelsBadMan 👉 ",
    },
  },
  nurwlan: {
    id: 167943175,
    formats: {
      title: "PogChamp NEW TITLE! PogChamp 👉 $VALUE$ 👉 ",
      game: "PogChamp NEW GAME! PogChamp 👉 $VALUE$ 👉 ",
      live: "PogChamp 👉 nurWlan has gone live PogChamp 👉 ",
      offline: "FeelsBadMan nurWlan has gone offline FeelsBadMan 👉 ",
    },
  },
  jacktherippergb: {
    id: 80060141,
    formats: {
      title: "PogChamp NEW TITLE! PogChamp 👉 $VALUE$ 👉 ",
      game: "PogChamp NEW GAME! PogChamp 👉 $VALUE$ 👉 ",
      live: "PogChamp 👉 JackTheRipperGB has gone live PogChamp 👉 ",
      offline: "FeelsBadMan JackTheRipperGB has gone offline FeelsBadMan 👉 ",
    },
  },
  speedster05: {
    id: 128973455,
    formats: {
      title: "PogChamp NEW TITLE! PogChamp 👉 $VALUE$ 👉 ",
      game: "PogChamp NEW GAME! PogChamp 👉 $VALUE$ 👉 ",
      live: "PogChamp 👉 Speedster05 has gone live PogChamp 👉 ",
      offline: "FeelsBadMan Speedster05 has gone offline FeelsBadMan 👉 ",
    },
  },
  vinxibinxi: {
    id: 164849818,
    formats: {
      title: "PogChamp NEW TITLE! PogChamp 👉 $VALUE$ 👉 ",
      game: "PogChamp NEW GAME! PogChamp 👉 $VALUE$ 👉 ",
      live: "PogChamp 👉 VinxiBinxi has gone live PogChamp 👉 ",
      offline: "FeelsBadMan VinxiBinxi has gone offline FeelsBadMan 👉 ",
    },
  },
  splatoxic: {
    id: 463487079,
    formats: {
      title: "PogChamp NEW TITLE! PogChamp 👉 $VALUE$ 👉 ",
      game: "PogChamp NEW GAME! PogChamp 👉 $VALUE$ 👉 ",
      live: "PogChamp 👉 Splatoxic has gone live PogChamp 👉 ",
      offline: "FeelsBadMan Splatoxic has gone offline FeelsBadMan 👉 ",
    },
  },
  th3mc: {
    id: 173517095,
    formats: {
      title: "PogChamp NEW TITLE! PogChamp 👉 $VALUE$ 👉 ",
      game: "PogChamp NEW GAME! PogChamp 👉 $VALUE$ 👉 ",
      live: "PogChamp 👉 Th3MC has gone live PogChamp 👉 ",
      offline: "FeelsBadMan Th3MC has gone offline FeelsBadMan 👉 ",
    },
  },
  "2o3a": {
    id: 92111909,
    formats: {
      title: "PogChamp NEW TITLE! PogChamp 👉 $VALUE$ 👉 ",
      game: "PogChamp NEW GAME! PogChamp 👉 $VALUE$ 👉 ",
      live: "PogChamp 👉 2O3A has gone live PogChamp 👉 ",
      offline: "FeelsBadMan 2O3A has gone offline FeelsBadMan 👉 ",
    },
  },
  incyrox: {
    id: 104529093,
    formats: {
      title: "PogChamp NEW TITLE! PogChamp 👉 $VALUE$ 👉 ",
      game: "PogChamp NEW GAME! PogChamp 👉 $VALUE$ 👉 ",
      live: "PogChamp 👉 IncyroX has gone live PogChamp 👉 ",
      offline: "FeelsBadMan IncyroX has gone offline FeelsBadMan 👉 ",
    },
  },
  katelynerika: {
    id: 128577125,
    formats: {
      title: "PogChamp NEW TITLE! PogChamp 👉 $VALUE$ 👉 ",
      game: "PogChamp NEW GAME! PogChamp 👉 $VALUE$ 👉 ",
      live: "PogChamp 👉 katelynerika has gone live PogChamp 👉 ",
      offline: "FeelsBadMan katelynerika has gone offline FeelsBadMan 👉 ",
    },
  },
  steamyfreshmeme: {
    id: 79910266,
    formats: {
      title: "PogChamp NEW TITLE! PogChamp 👉 $VALUE$ 👉 ",
      game: "PogChamp NEW GAME! PogChamp 👉 $VALUE$ 👉 ",
      live: "PogChamp 👉 SteamyFreshMeme has gone live PogChamp 👉 ",
      offline: "FeelsBadMan SteamyFreshMeme has gone offline FeelsBadMan 👉 ",
    },
  },
  telvann: {
    id: 47978608,
    formats: {
      title: "PogChamp NEW TITLE! PogChamp 👉 $VALUE$ 👉 ",
      game: "PogChamp NEW GAME! PogChamp 👉 $VALUE$ 👉 ",
      live: "PogChamp 👉 telvann has gone live PogChamp 👉 ",
      offline: "FeelsBadMan telvann has gone offline FeelsBadMan 👉 ",
    },
  },
  colinzxy: {
    id: 488687677,
    formats: {
      title: "PogChamp NEW TITLE! PogChamp 👉 $VALUE$ 👉 ",
      game: "PogChamp NEW GAME! PogChamp 👉 $VALUE$ 👉 ",
      live: "PogChamp 👉 colinzxy has gone live PogChamp 👉 ",
      offline: "FeelsBadMan colinzxy has gone offline FeelsBadMan 👉 ",
    },
  },
  mix____: {
    id: 90805874,
    formats: {
      title: "PogChamp NEW TITLE! PogChamp 👉 $VALUE$ 👉 ",
      game: "PogChamp NEW GAME! PogChamp 👉 $VALUE$ 👉 ",
      live: "PogChamp 👉 Mix____ has gone live PogChamp 👉 ",
      offline: "FeelsBadMan Mix____ has gone offline FeelsBadMan 👉 ",
    },
  },
  skurrpy: {
    id: 499896742,
    formats: {
      title: "PogChamp NEW TITLE! PogChamp 👉 $VALUE$ 👉 ",
      game: "PogChamp NEW GAME! PogChamp 👉 $VALUE$ 👉 ",
      live: "PogChamp 👉 skurrpy has gone live PogChamp 👉 ",
      offline: "FeelsBadMan skurrpy has gone offline FeelsBadMan 👉 ",
    },
  },
  sommy_x: {
    id: 76848083,
    formats: {
      title: "PogChamp NEW TITLE! PogChamp 👉 $VALUE$ 👉 ",
      game: "PogChamp NEW GAME! PogChamp 👉 $VALUE$ 👉 ",
      live: "PogChamp 👉 sommy_x has gone live PogChamp 👉 ",
      offline: "FeelsBadMan sommy_x has gone offline FeelsBadMan 👉 ",
    },
  },
  rumathra: {
    id: 41567638,
    formats: {
      title: "PogChamp NEW TITLE! PogChamp 👉 $VALUE$ 👉 ",
      game: "PogChamp NEW GAME! PogChamp 👉 $VALUE$ 👉 ",
      live: "PogChamp 👉 Rumathra has gone live PogChamp 👉 ",
      offline: "FeelsBadMan Rumathra has gone offline FeelsBadMan 👉 ",
    },
  },
  guntyp_: {
    id: 444387719,
    formats: {
      title: "PogChamp NEW TITLE! PogChamp 👉 $VALUE$ 👉 ",
      game: "PogChamp NEW GAME! PogChamp 👉 $VALUE$ 👉 ",
      live: "PogChamp 👉 guntyp_ has gone live PogChamp 👉 ",
      offline: "FeelsBadMan guntyp_ has gone offline FeelsBadMan 👉 ",
    },
  },
  pagshake: {
    id: 168486056,
    formats: {
      title: "PogChamp NEW TITLE! PogChamp 👉 $VALUE$ 👉 ",
      game: "PogChamp NEW GAME! PogChamp 👉 $VALUE$ 👉 ",
      live: "PogChamp 👉 pagshake has gone live PogChamp 👉 ",
      offline: "FeelsBadMan pagshake has gone offline FeelsBadMan 👉 ",
    },
  },
<<<<<<< HEAD
  lacari: {
    id: 29400754,
      formats: {
        title: "PogChamp NEW TITLE! PogChamp 👉 $VALUE$ 👉 ",
        game: "PogChamp NEW GAME! PogChamp 👉 $VALUE$ 👉 ",
        live: "PogChamp 👉 Lacari has gone live PogChamp 👉 ",
        offline: "FeelsBadMan Lacari has gone offline FeelsBadMan 👉 ",
      },
      protection: {
        endpoint: "https://lacari.live/api/v1/banphrases/test",
        whisperCommandResponses: true,
      },
=======
  jannick__: {
    id: 488942375,
    formats: {
      title: "PogChamp NEW TITLE! PogChamp 👉 $VALUE$ 👉 ",
      game: "PogChamp NEW GAME! PogChamp 👉 $VALUE$ 👉 ",
      live: "PogChamp 👉 Jannick__ has gone live PogChamp 👉 ",
      offline: "FeelsBadMan Jannick__ has gone offline FeelsBadMan 👉 ",
    },
>>>>>>> e6462771
  },
};

opts.channels.push(...Object.keys(enabledChannels));

module.exports = {
  opts: opts,
  commandPrefix: commandPrefix,
  krakenClientId: krakenClientId,
  administrators: administrators,
  startupChannel: startupChannel,
  onlinePrintChannel: onlinePrintChannel,
  modChannels: modChannels,
  enabledChannels: enabledChannels,
  globalLengthLimit: globalLengthLimit,
};<|MERGE_RESOLUTION|>--- conflicted
+++ resolved
@@ -1592,7 +1592,14 @@
       offline: "FeelsBadMan pagshake has gone offline FeelsBadMan 👉 ",
     },
   },
-<<<<<<< HEAD
+  jannick__: {
+    id: 488942375,
+    formats: {
+      title: "PogChamp NEW TITLE! PogChamp 👉 $VALUE$ 👉 ",
+      game: "PogChamp NEW GAME! PogChamp 👉 $VALUE$ 👉 ",
+      live: "PogChamp 👉 Jannick__ has gone live PogChamp 👉 ",
+      offline: "FeelsBadMan Jannick__ has gone offline FeelsBadMan 👉 ",
+    },
   lacari: {
     id: 29400754,
       formats: {
@@ -1605,16 +1612,6 @@
         endpoint: "https://lacari.live/api/v1/banphrases/test",
         whisperCommandResponses: true,
       },
-=======
-  jannick__: {
-    id: 488942375,
-    formats: {
-      title: "PogChamp NEW TITLE! PogChamp 👉 $VALUE$ 👉 ",
-      game: "PogChamp NEW GAME! PogChamp 👉 $VALUE$ 👉 ",
-      live: "PogChamp 👉 Jannick__ has gone live PogChamp 👉 ",
-      offline: "FeelsBadMan Jannick__ has gone offline FeelsBadMan 👉 ",
-    },
->>>>>>> e6462771
   },
 };
 
